--- conflicted
+++ resolved
@@ -21,39 +21,16 @@
 from soccer.pass_event import Pass
 
 
-<<<<<<< HEAD
-def run():
-    parser = argparse.ArgumentParser()
-    parser.add_argument(
-        "--video",
-        default='videos/example.mp4',
-        type=str,
-        help="Path to the input video",
-    )
-    parser.add_argument(
-        "--model", default='models/last.pt', type=str, help="Path to the model"
-    )
-    parser.add_argument(
-        "--passes",
-        action="store_true",
-        help="Enable pass counter",
-    )
-    parser.add_argument(
-        "--possession",
-        action="store_true",
-        help="Enable possession detection",
-    )
-    args = parser.parse_args()
-
-    args.passes = False  # Switch to True for passes
-    args.possession = True  # Switch to False for passes
-
-    video = Video(input_path=args.video)
+def run(video_path: str = "videos/example.mp4",
+        model_path: str = "models/ball.pt",
+        passes: bool = False,
+        possession: bool = False):
+    video = Video(input_path=video_path)
     fps = video.video_capture.get(cv2.CAP_PROP_FPS)
 
     # Object Detectors
-    # player_detector = YoloV5()
-    ball_detector = YoloV5(model_path=args.model)
+    player_detector = YoloV5()
+    ball_detector = YoloV5(model_path=model_path)
 
     # HSV Classifier
     hsv_classifier = HSVClassifier(filters=filters)
@@ -61,6 +38,7 @@
     # Add inertia to classifier
     classifier = InertiaClassifier(classifier=hsv_classifier, inertia=20)
 
+    # TODO: Get the teams automatically (maybe from a csv or config file)
     # Teams and Match
     home_team = Team(
         name="Gimnasia (Jujuy)",
@@ -138,144 +116,12 @@
         match.update([], ball)  # TODO: add player parameter
 
         # Draw
-        frame = Image.fromarray(frame)
-
-        if args.possession:
-            # frame = Player.draw_players(
-            #     players=players, frame=frame, confidence=False, id=True
-            # )
-
-            frame = path.draw(
-                img=frame,
-                detection=ball.detection,
-                coord_transformations=coord_transformations,
-                color=match.team_possession.color,
-            )
-
-            # TODO: uncomment this if you want to draw the possession counter
-            # frame = match.draw_possession_counter(
-            #     frame, counter_background=possession_background, debug=False
-            # )
-
-            if ball:
-                frame = ball.draw(frame)
-
-        if args.passes:
-            pass_list = match.passes
-
-            frame = Pass.draw_pass_list(
-                img=frame, passes=pass_list, coord_transformations=coord_transformations
-            )
-
-            # TODO: uncomment this if you want to draw the passes counter
-            # frame = match.draw_passes_counter(
-            #     frame, counter_background=passes_background, debug=False
-            # )
-
-        frame = np.array(frame)
-
-=======
-def run(video_path: str = "videos/example.mp4",
-        model_path: str = "models/ball.pt",
-        passes: bool = False,
-        possession: bool = False):
-    video = Video(input_path=video_path)
-    fps = video.video_capture.get(cv2.CAP_PROP_FPS)
-
-    # Object Detectors
-    player_detector = YoloV5()
-    ball_detector = YoloV5(model_path=model_path)
-
-    # HSV Classifier
-    hsv_classifier = HSVClassifier(filters=filters)
-
-    # Add inertia to classifier
-    classifier = InertiaClassifier(classifier=hsv_classifier, inertia=20)
-
-    # TODO: Get the teams automatically (maybe from a csv or config file)
-    # Teams and Match
-    home_team = Team(
-        name="Gimnasia (Jujuy)",
-        abbreviation="GEJ",
-        color=(192, 118, 255),
-        board_color=(192, 118, 255),
-        text_color=(0, 0, 0),
-    )
-    visitor_team = Team(
-        name="Chacarita",
-        abbreviation="CHA",
-        color=(255, 255, 255)
-    )
-    teams = [home_team, visitor_team]
-    match = Match(home=home_team, away=visitor_team, fps=fps)
-    match.team_possession = home_team
-
-    # Tracking
-    player_tracker = Tracker(
-        distance_function=mean_euclidean,
-        distance_threshold=250,
-        initialization_delay=3,
-        hit_counter_max=90,
-    )
-
-    ball_tracker = Tracker(
-        distance_function=mean_euclidean,
-        distance_threshold=150,
-        initialization_delay=20,
-        hit_counter_max=2000,
-    )
-    motion_estimator = MotionEstimator()
-    coord_transformations = None
-
-    # Paths
-    path = AbsolutePath()
-
-    # Get Counter img
-    possession_background = match.get_possession_background()
-    passes_background = match.get_passes_background()
-
-    for i, frame in enumerate(video):
-
-        # Get Detections
-        players_detections = get_player_detections(player_detector, frame)
-        ball_detections = get_ball_detections(ball_detector, frame)
-        detections = ball_detections + players_detections
-
-        # Update trackers
-        coord_transformations = update_motion_estimator(
-            motion_estimator=motion_estimator,
-            detections=detections,
-            frame=frame,
-        )
-
-        player_track_objects = player_tracker.update(
-            detections=players_detections, coord_transformations=coord_transformations
-        )
-
-        ball_track_objects = ball_tracker.update(
-            detections=ball_detections, coord_transformations=coord_transformations
-        )
-
-        player_detections = Converter.TrackedObjects_to_Detections(player_track_objects)
-        ball_detections = Converter.TrackedObjects_to_Detections(ball_track_objects)
-
-        player_detections = classifier.predict_from_detections(
-            detections=player_detections,
-            img=frame,
-        )
-
-        # Match update
-        ball = get_main_ball(ball_detections)
-        players = Player.from_detections(detections=players_detections, teams=teams)
-        match.update(players, ball)
-
-        # Draw
         pil_frame = Image.fromarray(frame)
 
         if possession:
-            pil_frame = Player.draw_players(
-                players=players, frame=pil_frame, confidence=False, id=True
-            )
+            # pil_frame = Player.draw_players(
+            #     players=players, frame=pil_frame, confidence=False, id=True
+            # )
 
             pil_frame = path.draw(
                 img=pil_frame,
@@ -306,15 +152,9 @@
 
         frame = np.array(pil_frame)
 
->>>>>>> c99f4da6
         # Write video
         video.write(frame)
 
 
-<<<<<<< HEAD
-if __name__ == '__main__':
-    run()
-=======
 if __name__ == "__main__":
-    run(video_path="videos/prueba.mp4", model_path="models/yolov5x.pt", passes=True, possession=True)
->>>>>>> c99f4da6
+    run(video_path="videos/prueba.mp4", model_path="models/yolov5x.pt", passes=True, possession=True)